--- conflicted
+++ resolved
@@ -12,212 +12,9 @@
 namespace Kudu.FunctionalTests
 {
     public class GitDeploymentTests
-<<<<<<< HEAD
     {       
         static GitTestConfig gitTestConfig = new GitTestConfig(PathHelper.GitDeploymentTestsFile);
-=======
-    {
-        [Fact]
-        public void PushSimpleRepoShouldDeploy()
-        {
-            // Arrange
-            string repositoryName = "Bakery2";
-            string appName = "PushSimpleRepoShouldDeploy";
-            string verificationText = "Welcome to Fourth Coffee!";
-
-            using (var repo = Git.CreateLocalRepository(repositoryName))
-            {
-                ApplicationManager.Run(appName, appManager =>
-                {
-                    // Act
-                    appManager.GitDeploy(repositoryName);
-                    var results = appManager.DeploymentManager.GetResults().ToList();
-                    var deployedFiles = new HashSet<string>(appManager.DeploymentManager.GetManifest(repo.CurrentId), StringComparer.OrdinalIgnoreCase);
-
-                    // Assert
-                    Assert.True(deployedFiles.Contains("Default.cshtml"));
-                    Assert.Equal(1, results.Count);
-                    Assert.Equal(DeployStatus.Success, results[0].Status);
-                    Verify(appManager.SiteUrl, verificationText);
-                });
-            }
-        }
-
-        [Fact]
-        public void PushRepoWithMultipleProjectsShouldDeploy()
-        {
-            // Arrange
-            string repositoryName = "Mvc3Application";
-            string appName = "PushRepoWithMultipleProjectsShouldDeploy";
-            string verificationText = "Welcome to ASP.NET MVC! - Change1";
-            using (Git.CreateLocalRepository(repositoryName))
-            {
-                ApplicationManager.Run(appName, appManager =>
-                {
-                    // Act
-                    appManager.GitDeploy(repositoryName);
-                    var results = appManager.DeploymentManager.GetResults().ToList();
-
-                    // Assert
-                    Assert.Equal(1, results.Count);
-                    Assert.Equal(DeployStatus.Success, results[0].Status);
-                    Verify(appManager.SiteUrl, verificationText);
-                });
-            }
-        }
-
-        [Fact]
-        public void ProjectWithPackageRestore()
-        {
-            // Arrange
-            string repositoryName = "ProjectWithPackageRestore";
-            string cloneUrl = "https://github.com/KuduApps/Mvc3WithRestore.git";
-            string verificationText = "Welcome to ASP.NET MVC!";
-
-            using (Git.Clone(repositoryName, cloneUrl))
-            {
-                ApplicationManager.Run(repositoryName, appManager =>
-                {
-                    // Act
-                    appManager.GitDeploy(repositoryName);
-                    var results = appManager.DeploymentManager.GetResults().ToList();
-
-                    // Assert
-                    Assert.Equal(1, results.Count);
-                    Assert.Equal(DeployStatus.Success, results[0].Status);
-                    Verify(appManager.SiteUrl, verificationText);
-                });
-            }
-        }
-
-        public void PushRepoWithProjectAndNoSolutionShouldDeploy()
-        {
-            // Arrange
-            string repositoryName = "Mvc3Application_NoSolution";
-            string appName = "PushRepoWithProjectAndNoSolutionShouldDeploy";
-            string verificationText = "Kudu Deployment Testing: Mvc3Application_NoSolution";
-
-            using (Git.CreateLocalRepository(repositoryName))
-            {
-                ApplicationManager.Run(appName, appManager =>
-                {
-                    // Act
-                    appManager.GitDeploy(repositoryName);
-                    var results = appManager.DeploymentManager.GetResults().ToList();
-
-                    // Assert
-                    Assert.Equal(1, results.Count);
-                    Assert.Equal(DeployStatus.Success, results[0].Status);
-                    Verify(appManager.SiteUrl, verificationText);
-                });
-            }
-        }
-
-        [Fact]
-        public void PushAppChangesShouldTriggerBuild()
-        {
-            // Arrange
-            string repositoryName = "Mvc3Application";
-            string appName = "PushAppChangesShouldTriggerBuild";
-            string verificationText = "Welcome to ASP.NET MVC!";
-
-            using (Git.CreateLocalRepository(repositoryName))
-            {
-                ApplicationManager.Run(appName, appManager =>
-                {
-                    // Act
-                    appManager.GitDeploy(repositoryName);
-                    Git.Revert(repositoryName);
-                    appManager.GitDeploy(repositoryName);
-                    var results = appManager.DeploymentManager.GetResults().ToList();
-
-                    // Assert
-                    Assert.Equal(2, results.Count);
-                    Assert.Equal(DeployStatus.Success, results[0].Status);
-                    Verify(appManager.SiteUrl, verificationText);
-                });
-            }
-        }
-
-        [Fact]
-        public void NodeExpressApplication()
-        {
-            string repositoryName = "Express-Template";
-            string cloneUrl = "https://github.com/davidebbo/Express-Template.git";
-
-            using (Git.Clone(repositoryName, cloneUrl))
-            {
-                ApplicationManager.Run(repositoryName, appManager =>
-                {
-                    // Act
-                    appManager.GitDeploy(repositoryName);
-
-                    var results = appManager.DeploymentManager.GetResults().ToList();
-
-                    // Assert
-                    Assert.Equal(1, results.Count);
-                    Assert.Equal(DeployStatus.Success, results[0].Status);
-                });
-            }
-        }
-
-        [Fact]
-        public void DeletesToRepositoryArePropagatedForWaps()
-        {
-            string repositoryName = "Mvc3Application";
-            string appName = "DeletesToRepositoryArePropagatedForWaps";
-
-            using (var repo = Git.CreateLocalRepository(repositoryName))
-            {
-                ApplicationManager.Run(appName, appManager =>
-                {
-                    string deletePath = Path.Combine(repo.PhysicalPath, @"Mvc3Application\Controllers\AccountController.cs");
-                    string projectPath = Path.Combine(repo.PhysicalPath, @"Mvc3Application\Mvc3Application.csproj");
-
-                    // Act
-                    appManager.GitDeploy(repositoryName);
-                    var results = appManager.DeploymentManager.GetResults().ToList();
-
-                    // Assert
-                    Assert.Equal(1, results.Count);
-                    Assert.Equal(DeployStatus.Success, results[0].Status);
-                    Verify(appManager.SiteUrl + "Account/LogOn", statusCode: HttpStatusCode.OK);
-
-                    File.Delete(deletePath);
-                    File.WriteAllText(projectPath, File.ReadAllText(projectPath).Replace(@"<Compile Include=""Controllers\AccountController.cs"" />", ""));
-                    Git.Commit(repositoryName, "Deleted the filez");
-                    appManager.GitDeploy(repositoryName);
-                    results = appManager.DeploymentManager.GetResults().ToList();
-
-                    // Assert
-                    Assert.Equal(2, results.Count);
-                    Assert.Equal(DeployStatus.Success, results[1].Status);
-                    Verify(appManager.SiteUrl + "Account/LogOn", statusCode: HttpStatusCode.NotFound);
-                });
-            }
-        }
-
-        [Fact]
-        public void DeletesToRepositoryArePropagatedForNonWaps()
-        {
-            string repositoryName = "Bakery2";
-            string appName = "DeletesToRepositoryArePropagatedForNonWaps";
-            using (var repo = Git.CreateLocalRepository(repositoryName))
-            {
-                ApplicationManager.Run(appName, appManager =>
-                {
-                    string deletePath = Path.Combine(repo.PhysicalPath, @"Styles");
-
-                    // Act
-                    appManager.GitDeploy(repositoryName);
-
-                    // Assert
-                    var results = appManager.DeploymentManager.GetResults().ToList();
-                    Assert.Equal(1, results.Count);
-                    Assert.Equal(DeployStatus.Success, results[0].Status);
-                    Verify(appManager.SiteUrl + "Styles/Site.css", statusCode: HttpStatusCode.OK);
->>>>>>> 5991645f
-
+    
         [Theory]
         [PropertyData("GetTestData")]
         public void PushAndDeployApps(string name, string repoName,
@@ -254,88 +51,6 @@
             {
                 return gitTestConfig.GetTests();
             }
-<<<<<<< HEAD
-
-=======
-        }
-
-        [Fact]
-        public void DeployingNonMasterBranchNoOps()
-        {
-            string repositoryName = "DeployingNonMasterBranchNoOps";
-            string appName = "DeployingNonMasterBranchNoOps";
-            string cloneUrl = "https://github.com/KuduApps/RepoWithMultipleBranches.git";
-            using (Git.Clone(repositoryName, cloneUrl))
-            {
-                Git.CheckOut(repositoryName, "test");
-                ApplicationManager.Run(appName, appManager =>
-                {
-                    // Act
-                    appManager.GitDeploy(repositoryName, "test");
-                    var results = appManager.DeploymentManager.GetResults().ToList();
-
-                    // Assert
-                    Assert.Equal(0, results.Count);
-                    Verify(appManager.SiteUrl, "The web site is under construction");
-                });
-            }
-        }
-
-        [Fact]
-        public void SpecificDeploymentConfiguration()
-        {
-            VerifyDeploymentConfiguration("SpecificDeploymentConfiguration",
-                                          "WebApplication1",
-                                          "This is the application I want deployed");
-        }
-
-        [Fact]
-        public void SpecificDeploymentConfigurationForProjectFile()
-        {
-            VerifyDeploymentConfiguration("SpecificDeploymentConfigurationForProjectFile",
-                                          "WebApplication1/WebApplication1.csproj",
-                                          "This is the application I want deployed");
-        }
-
-        [Fact]
-        public void SpecificDeploymentConfigurationForWebsite()
-        {
-            VerifyDeploymentConfiguration("SpecificDeploymentConfigurationForWebsite",
-                                          "WebSite1",
-                                          "This is a website!");
-        }
-
-        [Fact]
-        public void SpecificDeploymentConfigurationForWebsiteWithSlash()
-        {
-            VerifyDeploymentConfiguration("SpecificDeploymentConfigurationForWebsiteWithSlash",
-                                          "/WebSite1",
-                                          "This is a website!");
-        }
-
-        private void VerifyDeploymentConfiguration(string name, string targetProject, string expectedText)
-        {
-            string cloneUrl = "https://github.com/KuduApps/SpecificDeploymentConfiguration.git";
-            using (var repo = Git.Clone(name, cloneUrl))
-            {
-                ApplicationManager.Run(name, appManager =>
-                {
-                    string deploymentFile = Path.Combine(repo.PhysicalPath, @".deployment");
-                    File.WriteAllText(deploymentFile, String.Format(@"[config]
-project = {0}", targetProject));
-                    Git.Commit(name, "Updated configuration");
-
-                    // Act
-                    appManager.GitDeploy(name);
-                    var results = appManager.DeploymentManager.GetResults().ToList();
-
-                    // Assert
-                    Assert.Equal(1, results.Count);
-                    Assert.Equal(DeployStatus.Success, results[0].Status);
-                    Verify(appManager.SiteUrl, expectedText);
-                });
-            }
->>>>>>> 5991645f
         }
 
         public void Verify(string url, string content = null, HttpStatusCode statusCode = HttpStatusCode.OK)
@@ -361,6 +76,5 @@
 
             return guid;
         }
-
     }
 }